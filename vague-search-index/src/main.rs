//! The compiler binary of the vague-search project.
//!
//! Read a file composed of `<WORD> <FREQUENCY>` lines and create a compiled
//! dictionary from it.

use error::*;
use patricia_trie::PatriciaNode;
use snafu::*;
use std::{num::NonZeroU32, path::PathBuf};

mod error;
mod patricia_trie;
<<<<<<< HEAD

/// Represents the expected parsed program arguments.
#[derive(Debug)]
struct Args {
    words_path: PathBuf,
    dict_path: PathBuf,
}

/// Parse the arguments and return an error if the wrong number is given or a parsing error happens.
fn parse_args() -> Result<Args> {
    const BIN_NAME_DEFAULT: &str = "vague-search-index";
    let mut args = std::env::args();

    let bin_name = args.next().unwrap_or_else(|| BIN_NAME_DEFAULT.to_string());
    let cliargs_ctx = CliArgs {
        bin_name: &bin_name,
    };

    let words_path = args.next().context(cliargs_ctx)?.into();
    let dict_path = args.next().context(cliargs_ctx)?.into();

    // Make sure no more argument has been given
    if args.next().is_some() {
        None.context(cliargs_ctx)?;
    }

    Ok(Args {
        words_path,
        dict_path,
    })
}

fn main() -> Result<()> {
    let args = parse_args()?;
    dbg!(args);

=======
mod utils;

fn main() {
>>>>>>> 929009af
    let mut parent = PatriciaNode::create_empty();
    parent.insert(&String::from("abc"), NonZeroU32::new(1).unwrap());
    let child = parent.search(String::from("abc"));
    assert!(child.is_some());
    parent.delete(&String::from("abc"));

<<<<<<< HEAD
    Ok(())
=======
    let new_pat = PatriciaNode::create_from_file("words.txt");
    if let Ok(node) = new_pat {
        println!("Everything is ok!");
        println!("{:?}", node.search(String::from("ailley")));
    } else {
        println!("Ugh! Shit happened");
    }
>>>>>>> 929009af
}<|MERGE_RESOLUTION|>--- conflicted
+++ resolved
@@ -10,7 +10,7 @@
 
 mod error;
 mod patricia_trie;
-<<<<<<< HEAD
+mod utils;
 
 /// Represents the expected parsed program arguments.
 #[derive(Debug)]
@@ -47,20 +47,12 @@
     let args = parse_args()?;
     dbg!(args);
 
-=======
-mod utils;
-
-fn main() {
->>>>>>> 929009af
     let mut parent = PatriciaNode::create_empty();
     parent.insert(&String::from("abc"), NonZeroU32::new(1).unwrap());
     let child = parent.search(String::from("abc"));
     assert!(child.is_some());
     parent.delete(&String::from("abc"));
 
-<<<<<<< HEAD
-    Ok(())
-=======
     let new_pat = PatriciaNode::create_from_file("words.txt");
     if let Ok(node) = new_pat {
         println!("Everything is ok!");
@@ -68,5 +60,6 @@
     } else {
         println!("Ugh! Shit happened");
     }
->>>>>>> 929009af
+
+    Ok(())
 }