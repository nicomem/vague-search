use crate::error::*;
use crate::utils::read_lines;
use snafu::*;
use std::num::NonZeroU32;
#[derive(Debug, Clone, Eq, PartialEq)]
pub struct PatriciaNode {
    letters: String,
    children: Vec<PatriciaNode>,
    freq: Option<NonZeroU32>,
}

pub fn index_difference(first: &str, second: &str) -> Option<usize> {
    first.chars().zip(second.chars()).position(|(a, b)| a != b)
}

impl PatriciaNode {
    pub(crate) fn create_empty() -> Self {
        Self {
            letters: String::new(),
            children: Vec::new(),
            freq: None,
        }
<<<<<<< HEAD
=======
    }

    pub(crate) fn create_from_file(filepath: &str) -> Result<Self> {
        let mut root = Self::create_empty();
        let lines = read_lines(filepath).context(FileOpen { path: filepath })?;
        for line in lines.enumerate() {
            let wordfreq = line.1.context(FileRead { path: filepath })?;
            let mut iter = wordfreq.split_whitespace();
            // Parse word
            let word = iter.next().context(ContentRead {
                path: filepath,
                line: &wordfreq,
                number: line.0,
            })?;

            // Parse frequency
            let freqstr = iter.next().context(ContentRead {
                path: filepath,
                line: &wordfreq,
                number: line.0,
            })?;
            let freq = freqstr.parse::<NonZeroU32>().context(Parsing {
                path: filepath,
                number: line.0,
            })?;
            root.insert(word, freq)
        }
        Ok(root)
>>>>>>> 929009af
    }

    ///  Divides a node by two in indicated index and creates the childs accordingly
    fn divide_node(&mut self, word: &str, ind: usize, frequency: NonZeroU32) {
        let second_part = self.letters.split_off(ind);

        let mut new_node = PatriciaNode {
            letters: second_part,
            children: Vec::new(),
            freq: self.freq,
        };
        // Swap children
        std::mem::swap(&mut self.children, &mut new_node.children);

        let (_, second_word) = word.split_at(ind);
        self.children = vec![new_node];
        self.freq = None;
        // Split off already changed letters

        // push node only if word to insert isn't empty
        if !second_word.is_empty() {
            let new_word_node = PatriciaNode {
                letters: second_word.to_string(),
                children: Vec::new(),
                freq: Some(frequency),
            };
            self.children.push(new_word_node);
        }
        // otherwise current node is a word, add the frequency
        else {
            self.freq = Some(frequency);
        }
    }

    fn create_and_insert_at(&mut self, index: usize, word: &str, frequency: NonZeroU32) {
        let child = PatriciaNode {
            letters: word.to_string(),
            children: Vec::new(),
            freq: Some(frequency),
        };
        self.children.insert(index, child);
    }

    fn divide(&mut self, word: &str, frequency: NonZeroU32) -> bool {
        let index_diff = index_difference(&self.letters, &word);

        match (index_diff, word.len().cmp(&self.letters.len())) {
            (Some(ind), _) => {
                self.divide_node(word, ind, frequency);
                true
            }
            (None, std::cmp::Ordering::Less) => {
                self.divide_node(word, word.len(), frequency);
                true
            }
            (None, std::cmp::Ordering::Equal) => {
                self.freq = Some(frequency);
                true
            }
            (None, _) => false,
        }
    }

    /// Insert a word and its frequency in the patricia trie
    pub(crate) fn insert(&mut self, word: &str, frequency: NonZeroU32) {
        // No need of doing anything if the word is empty
        if word.is_empty() {
            return;
        }

        // Mutable pointer to switch between the parents and children
        let mut parent: &mut PatriciaNode = self;
        // Clone to avoid destroying given data
        let mut word_cpy = word.to_string();

        loop {
            let mut index_child: usize = 0;

            let res = parent.children.binary_search_by(|child| {
                child.letters.chars().next().cmp(&word_cpy.chars().next())
            });

            let inserted = match res {
                Ok(r) => {
                    let child = parent.children.get_mut(r).unwrap();
                    let insrt = child.divide(&word_cpy, frequency);
                    if !insrt {
                        index_child = r;
                        word_cpy = word_cpy.split_off(child.letters.len());
                    }
                    insrt
                }
                Err(r) => {
                    parent.create_and_insert_at(r, &word_cpy, frequency);
                    true
                }
            };
            if inserted {
                break;
            }

            parent = parent.children.get_mut(index_child).unwrap()
        }
    }

    fn delete_node(&mut self, word: &str, index: usize) -> bool {
        let child = self.children.get_mut(index).unwrap();

        if child.letters.len() < word.len() {
            return !word.starts_with(child.letters.as_str()); // false to continue looping
        } else if child.letters.len() > word.len() || child.freq == None {
            return true;
        }

        // Both words are not equal, consider as deleted node
        if child.letters != word {
            return true;
        }

        // If more than one children only removing the node as a word is sufficient
        if child.children.len() > 1 {
            child.freq = None;
        }
        // Otherwise remove the node entirely
        else if child.children.is_empty() {
            self.children.remove(index);
        }
        // Or combine the child and its only child
        else {
            let mut leftover_child = child.children.pop().unwrap();
            child.letters.push_str(leftover_child.letters.as_str());
            child.freq = leftover_child.freq;
            std::mem::swap(&mut child.children, &mut leftover_child.children);
        }
        true
    }

    pub(crate) fn delete(&mut self, word: &str) {
        // No need of doing anything if the word is empty
        if word.is_empty() {
            return;
        }
        // Mutable pointer to switch between the parents and children
        let mut parent: &mut PatriciaNode = self;
        // Clone to avoid destroying given data
        let mut word_cpy = word.to_string();

        loop {
            let index_child: usize;

            let res = parent.children.binary_search_by(|child| {
                child.letters.chars().next().cmp(&word_cpy.chars().next())
            });

            match res {
                Ok(r) => {
                    index_child = r;
                    // If node not deleted then we must continue looping
                    if !parent.delete_node(&word_cpy, r) {
                        let child = parent.children.get_mut(r).unwrap();
                        word_cpy = word_cpy.split_off(child.letters.len());
                    }
                    // Stop condition
                    else {
                        return;
                    }
                }
                Err(_) => {
                    return;
                }
            }
            // Switch between parent and child
            parent = parent.children.get_mut(index_child).unwrap();
        }
    }

    /// Recursive search in patricia trie of a word
    pub(crate) fn search(&self, mut word: String) -> Option<&Self> {
        if self.children.is_empty() {
            None
        } else {
            let res = self
                .children
                .binary_search_by(|child| child.letters.chars().next().cmp(&word.chars().next()));

            match res {
                Ok(r) => {
                    let child = self.children.get(r).unwrap();
                    let word_cpy: String;

                    match child.letters.len().cmp(&word.len()) {
                        std::cmp::Ordering::Greater => None,
                        std::cmp::Ordering::Equal => {
                            if child.letters != word {
                                None
                            } else {
                                Some(child)
                            }
                        }
                        _ => {
                            word_cpy = word.split_off(child.letters.len());
                            if child.letters != word {
                                None
                            } else {
                                word = word_cpy;
                                child.search(word)
                            }
                        }
                    }
                }
                Err(_) => None,
            }
        }
    }
}

#[cfg(test)]
mod tests {
    use super::*;

    fn empty_patricia() -> PatriciaNode {
        PatriciaNode {
            letters: String::new(),
            children: Vec::new(),
            freq: None,
        }
    }

    #[test]
    fn empty_creation() {
        let mut parent = empty_patricia();
        parent.insert(&String::new(), NonZeroU32::new(1).unwrap());
        assert!(parent.children.is_empty())
    }

    #[test]
    fn insert_one_word() {
        // Create parent and insert a child
        let mut parent = empty_patricia();
        parent.insert(&String::from("abc"), NonZeroU32::new(1).unwrap());

        // Create expected result
        let expected_node = PatriciaNode {
            letters: String::from("abc"),
            children: Vec::new(),
            freq: NonZeroU32::new(1),
        };
        let mut expected = Vec::new();
        expected.push(expected_node);

        println!("{:?}", parent);
        // Compare
        assert!(parent.children.len() == 1);
        assert!(parent.freq == None);
        assert_eq!(parent.children, expected)
    }

    #[test]
    fn insert_multiple_different_words() {
        let mut parent = empty_patricia();
        let default_freq = 1;

        parent.insert(&String::from("abc"), NonZeroU32::new(default_freq).unwrap());
        parent.insert(&String::from("cab"), NonZeroU32::new(default_freq).unwrap());
        parent.insert(&String::from("bac"), NonZeroU32::new(default_freq).unwrap());

        let expected_abc = PatriciaNode {
            letters: String::from("abc"),
            children: Vec::new(),
            freq: NonZeroU32::new(default_freq),
        };
        let expected_bac = PatriciaNode {
            letters: String::from("bac"),
            children: Vec::new(),
            freq: NonZeroU32::new(default_freq),
        };
        let expected_cab = PatriciaNode {
            letters: String::from("cab"),
            children: Vec::new(),
            freq: NonZeroU32::new(default_freq),
        };
        let expected = vec![expected_abc, expected_bac, expected_cab];

        assert!(parent.children.len() == 3);
        assert!(parent.freq == None);
        assert_eq!(parent.children, expected)
    }

    #[test]
    fn insert_continuation_word() {
        let mut parent = empty_patricia();
        let default_freq = 1;

        parent.insert(&String::from("abc"), NonZeroU32::new(default_freq).unwrap());
        parent.insert(
            &String::from("abcdefg"),
            NonZeroU32::new(default_freq).unwrap(),
        );

        assert!(parent.children.len() == 1);
        let only_child = parent.children.pop().unwrap();

        let expected_defg = PatriciaNode {
            letters: String::from("defg"),
            children: Vec::new(),
            freq: NonZeroU32::new(default_freq),
        };
        let expected_abc = PatriciaNode {
            letters: String::from("abc"),
            children: vec![expected_defg],
            freq: NonZeroU32::new(default_freq),
        };

        assert_eq!(only_child, expected_abc);
    }

    #[test]
    fn insert_in_already_word() {
        let mut parent = empty_patricia();
        let default_freq = 1;

        parent.insert(
            &String::from("abcdefg"),
            NonZeroU32::new(default_freq).unwrap(),
        );
        parent.insert(&String::from("abc"), NonZeroU32::new(2).unwrap());
        parent.insert(
            &String::from("abcklm"),
            NonZeroU32::new(default_freq).unwrap(),
        );

        assert!(parent.children.len() == 1);
        // abc
        let only_child = parent.children.pop().unwrap();

        let expected_defg = PatriciaNode {
            letters: String::from("defg"),
            children: Vec::new(),
            freq: NonZeroU32::new(default_freq),
        };
        let expected_klm = PatriciaNode {
            letters: String::from("klm"),
            children: Vec::new(),
            freq: NonZeroU32::new(default_freq),
        };
        let expected_abc = PatriciaNode {
            letters: String::from("abc"),
            children: vec![expected_defg, expected_klm],
            freq: NonZeroU32::new(2),
        };

        assert!(only_child.children.len() == 2);
        assert_eq!(only_child.children, expected_abc.children);
    }

    #[test]
    fn simple_insert_delete() {
        let mut parent = empty_patricia();
        let default_freq = 1;

        parent.insert(&String::from("abc"), NonZeroU32::new(default_freq).unwrap());

        assert!(parent.children.len() == 1);

        parent.delete(&String::from("abc"));
        println!("{:?}", parent);

        assert!(parent.children.is_empty());
    }

    #[test]
    fn multiple_insert_inner_delete() {
        let mut parent = empty_patricia();
        let default_freq = 1;

        parent.insert(
            &String::from("abcdefg"),
            NonZeroU32::new(default_freq).unwrap(),
        );
        parent.insert(&String::from("abc"), NonZeroU32::new(2).unwrap());
        parent.insert(
            &String::from("abcklm"),
            NonZeroU32::new(default_freq).unwrap(),
        );

        parent.delete(&String::from("abc"));

        assert!(parent.children.len() == 1);
        let only_child = parent.children.pop().unwrap();
        assert!(only_child.children.len() == 2);
        assert!(only_child.freq == None);
    }

    #[test]
    fn delete_combination() {
        let mut parent = empty_patricia();
        let default_freq = 1;

        parent.insert(
            &String::from("abcdefg"),
            NonZeroU32::new(default_freq).unwrap(),
        );
        parent.insert(&String::from("abc"), NonZeroU32::new(2).unwrap());

        parent.delete(&String::from("abc"));

        assert!(parent.children.len() == 1);
        let only_child = parent.children.pop().unwrap();
        assert_eq!(only_child.letters, "abcdefg");
        assert!(only_child.children.is_empty());
    }

    #[test]
    fn delete_not_existing() {
        let mut parent = empty_patricia();
        let default_freq = 1;

        parent.insert(
            &String::from("abcdefg"),
            NonZeroU32::new(default_freq).unwrap(),
        );
        parent.insert(&String::from("abc"), NonZeroU32::new(2).unwrap());
        parent.insert(
            &String::from("abcklm"),
            NonZeroU32::new(default_freq).unwrap(),
        );

        let parent_clone = parent.clone();

        parent.delete(&String::from("ab"));
        parent.delete(&String::from("abck"));
        parent.delete(&String::from("abcdefgk"));

        assert_eq!(parent, parent_clone);
    }

    #[test]
    fn simple_search() {
        let mut parent = empty_patricia();

        parent.insert(&String::from("abc"), NonZeroU32::new(2).unwrap());

        let child = parent.search(String::from("abc"));
        assert!(child.is_some());

        let expected_child = PatriciaNode {
            letters: String::from("abc"),
            children: Vec::new(),
            freq: NonZeroU32::new(2),
        };

        assert_eq!(child.unwrap(), &expected_child);
    }

    #[test]
    fn inner_search() {
        let mut parent = empty_patricia();

        parent.insert(&String::from("abc"), NonZeroU32::new(2).unwrap());
        parent.insert(&String::from("abcdefg"), NonZeroU32::new(1).unwrap());

        let child = parent.search(String::from("abcdefg"));
        assert!(child.is_some());

        let expected_child = PatriciaNode {
            letters: String::from("defg"),
            children: Vec::new(),
            freq: NonZeroU32::new(1),
        };
        assert_eq!(child.unwrap(), &expected_child);
    }
}<|MERGE_RESOLUTION|>--- conflicted
+++ resolved
@@ -20,37 +20,34 @@
             children: Vec::new(),
             freq: None,
         }
-<<<<<<< HEAD
-=======
     }
 
     pub(crate) fn create_from_file(filepath: &str) -> Result<Self> {
         let mut root = Self::create_empty();
         let lines = read_lines(filepath).context(FileOpen { path: filepath })?;
-        for line in lines.enumerate() {
-            let wordfreq = line.1.context(FileRead { path: filepath })?;
+        for (line_num, line) in lines.enumerate() {
+            let wordfreq = line.context(FileRead { path: filepath })?;
             let mut iter = wordfreq.split_whitespace();
             // Parse word
             let word = iter.next().context(ContentRead {
                 path: filepath,
                 line: &wordfreq,
-                number: line.0,
+                number: line_num,
             })?;
 
             // Parse frequency
             let freqstr = iter.next().context(ContentRead {
                 path: filepath,
                 line: &wordfreq,
-                number: line.0,
+                number: line_num,
             })?;
             let freq = freqstr.parse::<NonZeroU32>().context(Parsing {
                 path: filepath,
-                number: line.0,
+                number: line_num,
             })?;
             root.insert(word, freq)
         }
         Ok(root)
->>>>>>> 929009af
     }
 
     ///  Divides a node by two in indicated index and creates the childs accordingly
